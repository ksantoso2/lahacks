--- conflicted
+++ resolved
@@ -32,7 +32,6 @@
 
 @router.post("/ask")
 async def handle_user_query(query: UserQuery, token_info: tuple[str, Credentials] = Depends(verify_google_token)):
-<<<<<<< HEAD
     user_id, creds = token_info # Unpack user_id and Credentials object
 
     try:
@@ -103,74 +102,9 @@
                         target_folder_display_name = f"[{target_folder_name}]({target_folder_url})" if target_folder_url else target_folder_name
 
                         print(f"State updated to moveDoc_confirm_pending for user {user_id[:10]}...")
-=======
-    user_id, creds = token_info
-    user_message = query.message
-    confirmation_choice = query.confirmation
-    regenerate_request = query.regenerate
-    skip_request = query.skip_preview
-
-    print(f"User token: {user_id[:10]}...")
-    pending_data = pending_requests.get(user_id)
-    print(f"Pending data: {pending_data}")
-    print(f"Received query: message='{user_message}', confirmation={confirmation_choice}, regenerate={regenerate_request}, skip_preview={skip_request}")
-
-    if user_id in pending_requests:
-        pending = pending_requests[user_id]
-        pending_state = pending['state']
-
-        if pending_state == 'moveDoc':
-            doc_name = pending['doc_name']
-
-            if not pending.get('source_folder'):
-                pending['source_folder'] = user_message
-                return {"message": f"Where would you like to move '{doc_name}' to?"}
-
-            elif not pending.get('target_folder'):
-                pending['target_folder'] = user_message
-                return {
-                    "message": (
-                        f"⚠️ Confirm: Move '{doc_name}' from '{pending['source_folder']}' "
-                        f"to '{pending['target_folder']}'? (yes/no)"
-                    ),
-                    "needsConfirmation": True,
-                    "confirmationType": "moveDoc"
-                }
-
-            elif pending.get('confirmation_needed', True):
-                if user_message.lower() in ["yes", "y"]:
-                    from services.google_service import move_doc_to_folder
-                    result_message = await move_doc_to_folder(
-                        doc_name=pending['doc_name'],
-                        source_folder=pending['source_folder'],
-                        target_folder=pending['target_folder'],
-                        creds=creds
-                    )
-                    del pending_requests[user_id]
-                    return {"message": result_message}
-                elif user_message.lower() in ["no", "n"]:
-                    del pending_requests[user_id]
-                    return {"message": "❌ Move operation canceled."}
-                else:
-                    return {"message": "Please respond with 'yes' or 'no'."}
-
-        elif pending_state in ['confirm_preview_gen', 'confirm_create']:
-            file_name = pending['file_name']
-            original_message = pending.get('original_message')
-
-            if pending_state == 'confirm_preview_gen':
-                if confirmation_choice is True:
-                    try:
-                        print(f"Generating preview for '{file_name}'")
-                        preview = await generate_doc_preview(file_name)
-                        pending_requests[user_id]['state'] = 'confirm_create'
-                        pending_requests[user_id]['preview'] = preview
-                        print(f"Preview generated. New state: confirm_create")
->>>>>>> cde38416
                         return {
                             "message": f"Confirm: Move {file_display_name} to the folder {target_folder_display_name}?",
                             "needsConfirmation": True,
-<<<<<<< HEAD
                             "confirmationType": "moveDoc" # Make sure frontend handles this type
                         }
                  elif pending_state == 'moveDoc_confirm_pending':
@@ -300,46 +234,6 @@
                             except Exception as e:
                                 print(f"Error during skip preview creation: {e}")
                                 return {"message": f"An error occurred while creating the document: {e}", "action_required": None}
-=======
-                            "confirmationType": "doc_create",
-                            "allowRegenerate": True
-                        }
-                    except Exception as e:
-                        print(f"Error generating preview: {e}")
-                        del pending_requests[user_id]
-                        raise HTTPException(status_code=500, detail=f"Failed to generate preview: {e}")
-                elif confirmation_choice is False:
-                    print("User cancelled preview generation.")
-                    del pending_requests[user_id]
-                    return {"success": False, "message": "❌ Preview generation canceled."}
-                else:
-                    del pending_requests[user_id]
-                    print("Confirmation ambiguity. Clearing state and reprocessing message.")
-
-            elif pending_state == 'confirm_create':
-                preview = pending_requests[user_id].get('preview', '[Preview not available]')
-                
-                if regenerate_request is True:
-                    try:
-                        print(f"Regenerating preview for '{file_name}'")
-                        new_preview = await generate_doc_preview(file_name)
-                        pending_requests[user_id]['preview'] = new_preview
-                        print(f"Preview regenerated.")
-                        return {
-                            "success": True,
-                            "message": (
-                                f"📝 Okay, here's a new preview for **'{file_name}'**:\n\n"
-                                f"> {new_preview}\n\n"
-                                f"Would you like me to create this document now?"
-                            ),
-                            "needsConfirmation": True,
-                            "confirmationType": "doc_create",
-                            "allowRegenerate": True
-                        }
-                    except Exception as e:
-                        print(f"Error regenerating preview: {e}")
-                        raise HTTPException(status_code=500, detail=f"Failed to regenerate preview: {e}")
->>>>>>> cde38416
                 
                         elif confirmation_choice is True:
                             try:
@@ -350,7 +244,6 @@
                                     creds=creds
                                 )
 
-<<<<<<< HEAD
                                 if doc_id and doc_url:
                                     response_message = f"Document '{file_name}' created successfully! You can access it here: {doc_url}"
                                     del pending_requests[user_id] # Clear state on success
@@ -446,32 +339,45 @@
                      if user_id in pending_requests:
                          del pending_requests[user_id]
                      raise HTTPException(status_code=500, detail=f"Failed to process document creation request: {e}")
-
+            return {
+                "success": True,
+                "message": f"I can create a document named **'{file_name}'**. Would you like me to generate a preview first?",
+                "needsConfirmation": True,
+                "confirmationType": "preview_gen"
+            }
+        except Exception as e:
+             print(f"Error initiating createDoc flow: {e}")
+             if user_id in pending_requests:
+                 del pending_requests[user_id]
+             raise HTTPException(status_code=500, detail=f"Failed to process document creation request: {e}")
+
+    elif action == "analyze":
+        target_name = parsed.get("target")
+        analysis_query = parsed.get("query")
+
+        if not analysis_query:
+            raise HTTPException(status_code=400, detail="Analysis query is missing.")
             # --- Handle Analyze Action ---
             elif action == "analyze":
                 target_name = parsed.get("target")
                 analysis_query = parsed.get("query")
-=======
-                        if doc_id and doc_url:
-                            del pending_requests[user_id]
-                            print(f"Document '{file_name}' created successfully (skipped preview). ID: {doc_id}")
-                            return {
-                                "message": f"OK, I've created the Google Doc: '{file_name}'. You can view it [here]({doc_url}).",
-                                "action_required": None,
-                                "doc_url": doc_url
-                            }
-                        else:
-                            print(f"Document creation failed for '{file_name}' (skipped preview).")
-                            return {"message": f"Sorry, I couldn't create the document '{file_name}'. Please try again.", "action_required": None}
-                    except Exception as e:
-                        print(f"Error during skip preview creation: {e}")
-                        return {"message": f"An error occurred while creating the document: {e}", "action_required": None}
->>>>>>> cde38416
                 
                 if not analysis_query:
                     raise HTTPException(status_code=400, detail="Analysis query is missing.")
 
-<<<<<<< HEAD
+        file_content_context = None
+        if target_name:
+            print(f"Attempting to fetch context for target: {target_name}")
+            try:
+                file_content_context = await get_drive_item_content(target_name, creds)
+                if not file_content_context:
+                    print(f"❌ Could not find content for '{target_name}'.")
+                    raise HTTPException(status_code=404, detail=f"❌ I couldn't find a document named '{target_name}' in your Drive.")
+                else:
+                    print(f"✅ Successfully fetched file context for '{target_name}'.")
+            except Exception as e:
+                print(f"Error fetching file context for '{target_name}': {e}")
+                raise HTTPException(status_code=500, detail=f"Error accessing document '{target_name}': {e}")
                 file_content_context = None # Renamed for clarity
                 if target_name:
                     print(f"Attempting to fetch context for target: {target_name}")
@@ -513,154 +419,10 @@
                     drive_index=drive_index,                # Pass drive index
                     chat_history=current_history            # Pass chat history
                 )
-=======
-                        if doc_id and doc_url:
-                            response_message = f"Document '{file_name}' created successfully! You can access it here: {doc_url}"
-                            del pending_requests[user_id]
-                            return {
-                                "success": True,
-                                "message": response_message,
-                                "docUrl": doc_url
-                            }
-                    except Exception as e:
-                        print(f"Error creating doc after confirmation: {e}")
-                        del pending_requests[user_id]
-                        raise HTTPException(status_code=500, detail=f"Failed to create document: {e}")
-                
-                elif confirmation_choice is False:
-                    print("User cancelled document creation.")
-                    del pending_requests[user_id]
-                    return {"success": False, "message": "❌ Document creation canceled."}
->>>>>>> cde38416
                 
                 # Unpack result and updated history
                 analysis_result_dict, updated_history = analysis_result
                 chat_histories[user_id] = updated_history # Store updated history
-
-                if analysis_result_dict.get("error"):
-                    raise HTTPException(status_code=500, detail=analysis_result_dict["error"])
-                else:
-<<<<<<< HEAD
-                    return {
-                        "success": True,
-                        "message": analysis_result_dict.get("analysis", "Analysis complete."),
-                        "type": "analysis_result"
-                    }
-            
-            # --- Handle Unrecognized Action or Fallback --- 
-            elif parsed.get("error"):
-                raise HTTPException(status_code=400, detail=parsed.get("error"))
-            else:
-                print(f"Unrecognized action parsed: {action}. Falling back to general response.")
-                try:
-                    # Load chat history
-                    current_history = chat_histories.get(user_id, [])
-                    
-                    # Call Gemini directly
-                    response_content = await generate_gemini_response(
-                        user_message,
-                        chat_history=current_history # Pass history
-                    )
-                    
-                    # Unpack response and updated history
-                    response_text, updated_history = response_content 
-                    chat_histories[user_id] = updated_history # Store updated history
-                    
-                    # Return the text response directly
-                    return {
-                        "success": True,
-                        "message": response_text,
-                        "type": "fallback_message"
-                    }
-                except Exception as e: 
-                    print(f"Error generating fallback response: {e}")
-                    raise HTTPException(status_code=500, detail="Sorry, I encountered an error trying to respond.")
-
-    except HTTPException as http_exc:
-        raise http_exc
-    except Exception as e:
-        print(f"An unexpected error occurred in handle_user_query for user {user_id[:10]}: {e}")
-        traceback.print_exc() # Print detailed traceback for debugging
-        if user_id in pending_requests:
-            del pending_requests[user_id]
-        raise HTTPException(status_code=500, detail="An unexpected internal error occurred.")
-=======
-                    del pending_requests[user_id]
-                    print("Confirmation ambiguity. Clearing state and reprocessing message.")
-
-    print("No pending request found or handled, parsing new message.")
-    parsed = await parse_user_message(user_message)
-    action = parsed.get("action_to_perform")
-
-    if action == "moveDoc":
-        doc_name = parsed.get("doc_name")
-        source_folder = parsed.get("source_folder")
-        target_folder = parsed.get("target_folder")
-
-        pending_requests[user_id] = {
-            'state': 'moveDoc',
-            'doc_name': doc_name,
-            'source_folder': source_folder,
-            'target_folder': target_folder,
-            'confirmation_needed': True
-        }
-
-        if not source_folder:
-            return {"message": f"Please provide the origin folder for '{doc_name}'."}
-        if not target_folder:
-            return {"message": f"Where would you like to move '{doc_name}' to?"}
-
-        return {
-            "message": (
-                f"⚠️ Confirm: Move '{doc_name}' from '{source_folder}' to '{target_folder}'? (yes/no)"
-            ),
-            "needsConfirmation": True,
-            "confirmationType": "moveDoc"
-        }
-
-    if action == "createDoc":
-        file_name = parsed.get("name", "Untitled Document")
-        try:
-            pending_requests[user_id] = {
-                'state': 'confirm_preview_gen',
-                'file_name': file_name,
-                'original_message': user_message
-            }
-            print(f"📝 Storing initial pending request for {user_id}: state=confirm_preview_gen, file={file_name}")
-
-            return {
-                "success": True,
-                "message": f"I can create a document named **'{file_name}'**. Would you like me to generate a preview first?",
-                "needsConfirmation": True,
-                "confirmationType": "preview_gen"
-            }
-        except Exception as e:
-             print(f"Error initiating createDoc flow: {e}")
-             if user_id in pending_requests:
-                 del pending_requests[user_id]
-             raise HTTPException(status_code=500, detail=f"Failed to process document creation request: {e}")
-
-    elif action == "analyze":
-        target_name = parsed.get("target")
-        analysis_query = parsed.get("query")
-
-        if not analysis_query:
-            raise HTTPException(status_code=400, detail="Analysis query is missing.")
-
-        file_content_context = None
-        if target_name:
-            print(f"Attempting to fetch context for target: {target_name}")
-            try:
-                file_content_context = await get_drive_item_content(target_name, creds)
-                if not file_content_context:
-                    print(f"❌ Could not find content for '{target_name}'.")
-                    raise HTTPException(status_code=404, detail=f"❌ I couldn't find a document named '{target_name}' in your Drive.")
-                else:
-                    print(f"✅ Successfully fetched file context for '{target_name}'.")
-            except Exception as e:
-                print(f"Error fetching file context for '{target_name}': {e}")
-                raise HTTPException(status_code=500, detail=f"Error accessing document '{target_name}': {e}")
-
         drive_index = load_index(user_id) or []
         print(f"Loaded drive index for analysis context ({len(drive_index)} items).")
         current_history = chat_histories.get(user_id, [])
@@ -745,5 +507,4 @@
                 
         except Exception as e: 
             print(f"Error generating fallback response: {e}")
-            raise HTTPException(status_code=500, detail="Sorry, I encountered an error trying to respond.")
->>>>>>> cde38416
+            raise HTTPException(status_code=500, detail="Sorry, I encountered an error trying to respond.")