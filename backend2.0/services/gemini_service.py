--- conflicted
+++ resolved
@@ -79,7 +79,6 @@
 async def generate_gemini_response(prompt: str, drive_context: str | None = None) -> str:
     """Generates a response using Gemini, optionally prepending Drive context."""
     try:
-<<<<<<< HEAD
         full_prompt = prompt
         if drive_context:
             # Prepend the drive context to the user's actual prompt
@@ -88,29 +87,23 @@
         else:
             print(f"[Debug] No Drive context provided for Gemini generation.")
 
-        # Custom prompt specific to this function
-        model = genai.GenerativeModel(
-            GEMINI_MODEL_NAME,
-            system_instruction="You are a helpful Google Drive assistant. Use the provided context about the user's Drive files if available."
-        )
-        response = await model.generate_content_async(full_prompt) # Use the combined prompt
-        return response.text
-    except Exception as e:
-        print(f"Error generating Gemini response: {e}")
-        return "⚠️ Gemini failed to generate a response."
-=======
         # Enhance prompt for document creation
         full_prompt = f"Generate detailed content for a Google Doc based on this request: {prompt}"
         model = genai.GenerativeModel(
             GEMINI_MODEL_NAME,
+            system_instruction="You are a helpful Google Drive assistant. Use the provided context about the user's Drive files if available."
             system_instruction="You are a document content generator."
         )
+        response = await model.generate_content_async(full_prompt) # Use the combined prompt
+        return response.text
         response = await model.generate_content_async(full_prompt)
         return response.text.strip()
     except Exception as e:
+        print(f"Error generating Gemini response: {e}")
+        return "⚠️ Gemini failed to generate a response."
+
         print(f"Error during Gemini content generation: {e}")
         return "⚠️ Failed to generate document content."
->>>>>>> 03eadaad
 
 # Example usage (for testing):
 # if __name__ == "__main__":
