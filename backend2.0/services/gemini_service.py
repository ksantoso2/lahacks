import os
import json
import google.generativeai as genai
from dotenv import load_dotenv

load_dotenv()

GEMINI_API_KEY = os.getenv("GEMINI_API_KEY")
GEMINI_MODEL_NAME = "models/gemini-1.5-flash"  # Use 1.5 flash for potentially better instruction following

# --- Updated System Prompt ---
SYSTEM_PROMPT = """You are an instruction parser for a Google Drive Assistant. Your goal is to understand if the user wants to 'createDoc' or 'analyze' something in their Drive. 

Analyze keywords include: summarize, analyse, explain, what is in, tell me about.

ONLY return a JSON object with 'action_to_perform'.

If the action is 'createDoc', include the 'name' for the document.
Example: {"action_to_perform": "createDoc", "name": "Meeting Notes"}

If the action is 'analyze', include the 'target' (the file/folder name if specified) and the user's specific 'query'.
Example: {"action_to_perform": "analyze", "target": "Project Plan Doc", "query": "summarize the main points"}
Example: {"action_to_perform": "analyze", "target": null, "query": "What is the capital of France?"} # Handle general queries

DO NOT return any other text, explanations, or markdown formatting."""

async def parse_user_message(user_message: str) -> dict:
    """Parses the user's message to determine the desired action and parameters."""
    if not GEMINI_API_KEY:
        print("Error: Gemini API Key not configured.")
        return {"error": "Gemini service not configured."}
    
    genai.configure(api_key=GEMINI_API_KEY)
    
    try:
        print(f"Parsing user message with Gemini ({GEMINI_MODEL_NAME})...")
        model = genai.GenerativeModel(
            GEMINI_MODEL_NAME,
            system_instruction=SYSTEM_PROMPT,
        )

        response = await model.generate_content_async(user_message)
<<<<<<< HEAD
        print(f"Gemini raw response: {response.text}")
=======
        
        # Attempt to parse the JSON response
        raw_response = response.text
        print(f"Raw Gemini parser response: {raw_response}")
        
        # Clean potential markdown ```json ... ``` artifacts
        if raw_response.strip().startswith("```json"):
            raw_response = raw_response.strip()[7:-3].strip()
        elif raw_response.strip().startswith("```"):
             raw_response = raw_response.strip()[3:-3].strip()
>>>>>>> aa8bca51

        parsed_json = json.loads(raw_response)
        print(f"Parsed action: {parsed_json}")
        return parsed_json

    except json.JSONDecodeError as e:
        print(f"Error decoding Gemini JSON response: {e}\nRaw response was: {response.text}")
        return {"error": "Failed to parse Gemini response", "details": response.text}
    except Exception as e:
<<<<<<< HEAD
        print(f"Gemini parsing error: {e}")
        return {"error": "Failed to parse"}

async def generate_doc_preview(file_name: str) -> str:
    try:
        prompt = f"Create a short preview for a Google Doc titled '{file_name}'."

        model = genai.GenerativeModel(
            GEMINI_MODEL_NAME,
            system_instruction="You are a content creator that generates document previews."
        )
        response = await model.generate_content_async(prompt)
        return response.text.strip()
    except Exception as e:
        print(f"Gemini preview error: {e}")
        return "Failed to generate preview."
    
async def generate_gemini_response(prompt: str) -> str:
    try:
        # Custom prompt specific to this function
        model = genai.GenerativeModel(
            GEMINI_MODEL_NAME,
            system_instruction="You are a response generator for any queries."
        )
        response = await model.generate_content_async(prompt)
        return response.text
    except Exception as e:
        return "⚠️ Gemini failed to generate a response."
=======
        print(f"Error during Gemini parsing call: {e}")
        return {"error": f"Failed to parse user message: {e}"}

# Example usage (for testing):
# if __name__ == "__main__":
#     import asyncio
#     async def main():
#         # test_message = "create a document called My Awesome Plan"
#         test_message = "summarize the document 'Project Proposal'"
#         # test_message = "what is the capital of spain?"
#         result = await parse_user_message(test_message)
#         print("Final parsed result:", result)
#     asyncio.run(main())
>>>>>>> aa8bca51
<|MERGE_RESOLUTION|>--- conflicted
+++ resolved
@@ -40,9 +40,6 @@
         )
 
         response = await model.generate_content_async(user_message)
-<<<<<<< HEAD
-        print(f"Gemini raw response: {response.text}")
-=======
         
         # Attempt to parse the JSON response
         raw_response = response.text
@@ -53,7 +50,6 @@
             raw_response = raw_response.strip()[7:-3].strip()
         elif raw_response.strip().startswith("```"):
              raw_response = raw_response.strip()[3:-3].strip()
->>>>>>> aa8bca51
 
         parsed_json = json.loads(raw_response)
         print(f"Parsed action: {parsed_json}")
@@ -63,7 +59,6 @@
         print(f"Error decoding Gemini JSON response: {e}\nRaw response was: {response.text}")
         return {"error": "Failed to parse Gemini response", "details": response.text}
     except Exception as e:
-<<<<<<< HEAD
         print(f"Gemini parsing error: {e}")
         return {"error": "Failed to parse"}
 
@@ -92,7 +87,7 @@
         return response.text
     except Exception as e:
         return "⚠️ Gemini failed to generate a response."
-=======
+
         print(f"Error during Gemini parsing call: {e}")
         return {"error": f"Failed to parse user message: {e}"}
 
@@ -105,5 +100,4 @@
 #         # test_message = "what is the capital of spain?"
 #         result = await parse_user_message(test_message)
 #         print("Final parsed result:", result)
-#     asyncio.run(main())
->>>>>>> aa8bca51
+#     asyncio.run(main())