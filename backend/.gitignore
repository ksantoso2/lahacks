--- conflicted
+++ resolved
@@ -1,8 +1,2 @@
-<<<<<<< HEAD
-venv/
 .env
-client_secret.json
-=======
-.env
-venv
->>>>>>> 0b27a3df
+venv